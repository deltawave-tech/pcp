{
  "nodes": {
    "flake-compat": {
      "flake": false,
      "locked": {
        "lastModified": 1696426674,
        "narHash": "sha256-kvjfFW7WAETZlt09AgDn1MrtKzP7t90Vf7vypd3OL1U=",
        "owner": "edolstra",
        "repo": "flake-compat",
        "rev": "0f9255e01c2351cc7d116c072cb317785dd33b33",
        "type": "github"
      },
      "original": {
        "owner": "edolstra",
        "repo": "flake-compat",
        "type": "github"
      }
    },
    "flake-compat_2": {
      "flake": false,
      "locked": {
        "lastModified": 1696426674,
        "narHash": "sha256-kvjfFW7WAETZlt09AgDn1MrtKzP7t90Vf7vypd3OL1U=",
        "owner": "edolstra",
        "repo": "flake-compat",
        "rev": "0f9255e01c2351cc7d116c072cb317785dd33b33",
        "type": "github"
      },
      "original": {
        "owner": "edolstra",
        "repo": "flake-compat",
        "type": "github"
      }
    },
    "flake-utils": {
      "inputs": {
        "systems": "systems"
      },
      "locked": {
        "lastModified": 1731533236,
        "narHash": "sha256-l0KFg5HjrsfsO/JpG+r7fRrqm12kzFHyUHqHCVpMMbI=",
        "owner": "numtide",
        "repo": "flake-utils",
        "rev": "11707dc2f618dd54ca8739b309ec4fc024de578b",
        "type": "github"
      },
      "original": {
        "owner": "numtide",
        "repo": "flake-utils",
        "type": "github"
      }
    },
    "flake-utils_2": {
      "inputs": {
        "systems": "systems_2"
      },
      "locked": {
<<<<<<< HEAD
        "lastModified": 1731533236,
        "narHash": "sha256-l0KFg5HjrsfsO/JpG+r7fRrqm12kzFHyUHqHCVpMMbI=",
        "owner": "numtide",
        "repo": "flake-utils",
        "rev": "11707dc2f618dd54ca8739b309ec4fc024de578b",
=======
        "lastModified": 1705309234,
        "narHash": "sha256-uNRRNRKmJyCRC/8y1RqBkqWBLM034y4qN7EprSdmgyA=",
        "owner": "numtide",
        "repo": "flake-utils",
        "rev": "1ef2e671c3b0c19053962c07dbda38332dcebf26",
>>>>>>> 2c178212
        "type": "github"
      },
      "original": {
        "owner": "numtide",
        "repo": "flake-utils",
        "type": "github"
      }
    },
    "flake-utils_3": {
      "inputs": {
        "systems": "systems_3"
      },
      "locked": {
        "lastModified": 1705309234,
        "narHash": "sha256-uNRRNRKmJyCRC/8y1RqBkqWBLM034y4qN7EprSdmgyA=",
        "owner": "numtide",
        "repo": "flake-utils",
        "rev": "1ef2e671c3b0c19053962c07dbda38332dcebf26",
        "type": "github"
      },
      "original": {
        "owner": "numtide",
        "repo": "flake-utils",
        "type": "github"
      }
    },
    "gitignore": {
      "inputs": {
        "nixpkgs": [
          "zls",
          "nixpkgs"
        ]
      },
      "locked": {
        "lastModified": 1709087332,
        "narHash": "sha256-HG2cCnktfHsKV0s4XW83gU3F57gaTljL9KNSuG6bnQs=",
        "owner": "hercules-ci",
        "repo": "gitignore.nix",
        "rev": "637db329424fd7e46cf4185293b9cc8c88c95394",
        "type": "github"
      },
      "original": {
        "owner": "hercules-ci",
        "repo": "gitignore.nix",
        "type": "github"
      }
    },
    "nixpkgs": {
      "locked": {
        "lastModified": 1762498405,
        "narHash": "sha256-Zg/SCgCaAioc0/SVZQJxuECGPJy+OAeBcGeA5okdYDc=",
        "owner": "nixos",
        "repo": "nixpkgs",
        "rev": "6faeb062ee4cf4f105989d490831713cc5a43ee1",
        "type": "github"
      },
      "original": {
        "owner": "nixos",
        "ref": "nixos-25.05",
        "repo": "nixpkgs",
        "type": "github"
      }
    },
    "nixpkgs_2": {
      "locked": {
<<<<<<< HEAD
        "lastModified": 1720535198,
        "narHash": "sha256-zwVvxrdIzralnSbcpghA92tWu2DV2lwv89xZc8MTrbg=",
        "owner": "NixOS",
        "repo": "nixpkgs",
        "rev": "205fd4226592cc83fd4c0885a3e4c9c400efabb5",
=======
        "lastModified": 1708161998,
        "narHash": "sha256-6KnemmUorCvlcAvGziFosAVkrlWZGIc6UNT9GUYr0jQ=",
        "owner": "NixOS",
        "repo": "nixpkgs",
        "rev": "84d981bae8b5e783b3b548de505b22880559515f",
>>>>>>> 2c178212
        "type": "github"
      },
      "original": {
        "owner": "NixOS",
        "ref": "nixos-23.11",
        "repo": "nixpkgs",
        "type": "github"
      }
    },
    "nixpkgs_3": {
      "locked": {
<<<<<<< HEAD
        "lastModified": 1762756533,
        "narHash": "sha256-HiRDeUOD1VLklHeOmaKDzf+8Hb7vSWPVFcWwaTrpm+U=",
        "owner": "NixOS",
        "repo": "nixpkgs",
        "rev": "c2448301fb856e351aab33e64c33a3fc8bcf637d",
=======
        "lastModified": 1760139962,
        "narHash": "sha256-4xggC56Rub3WInz5eD7EZWXuLXpNvJiUPahGtMkwtuc=",
        "owner": "NixOS",
        "repo": "nixpkgs",
        "rev": "7e297ddff44a3cc93673bb38d0374df8d0ad73e4",
>>>>>>> 2c178212
        "type": "github"
      },
      "original": {
        "owner": "NixOS",
        "ref": "nixos-25.05",
        "repo": "nixpkgs",
        "type": "github"
      }
    },
    "root": {
      "inputs": {
        "flake-utils": "flake-utils",
        "nixpkgs": "nixpkgs",
        "zig-overlay": "zig-overlay",
        "zls": "zls"
      }
    },
    "systems": {
      "locked": {
        "lastModified": 1681028828,
        "narHash": "sha256-Vy1rq5AaRuLzOxct8nz4T6wlgyUR7zLU309k9mBC768=",
        "owner": "nix-systems",
        "repo": "default",
        "rev": "da67096a3b9bf56a91d16901293e51ba5b49a27e",
        "type": "github"
      },
      "original": {
        "owner": "nix-systems",
        "repo": "default",
        "type": "github"
      }
    },
    "systems_2": {
      "locked": {
        "lastModified": 1681028828,
        "narHash": "sha256-Vy1rq5AaRuLzOxct8nz4T6wlgyUR7zLU309k9mBC768=",
        "owner": "nix-systems",
        "repo": "default",
        "rev": "da67096a3b9bf56a91d16901293e51ba5b49a27e",
        "type": "github"
      },
      "original": {
        "owner": "nix-systems",
        "repo": "default",
        "type": "github"
      }
    },
    "systems_3": {
      "locked": {
        "lastModified": 1681028828,
        "narHash": "sha256-Vy1rq5AaRuLzOxct8nz4T6wlgyUR7zLU309k9mBC768=",
        "owner": "nix-systems",
        "repo": "default",
        "rev": "da67096a3b9bf56a91d16901293e51ba5b49a27e",
        "type": "github"
      },
      "original": {
        "owner": "nix-systems",
        "repo": "default",
        "type": "github"
      }
    },
    "zig-overlay": {
      "inputs": {
        "flake-compat": "flake-compat",
        "flake-utils": "flake-utils_2",
        "nixpkgs": "nixpkgs_2"
<<<<<<< HEAD
=======
      },
      "locked": {
        "lastModified": 1762690334,
        "narHash": "sha256-XJx2QCEDBczJrChZIzVEZ7fskxB1OTUJVpM8mAOJXd8=",
        "owner": "mitchellh",
        "repo": "zig-overlay",
        "rev": "1060a9b558f14b912ef443302b4bb3ea8f7672e4",
        "type": "github"
      },
      "original": {
        "owner": "mitchellh",
        "repo": "zig-overlay",
        "type": "github"
      }
    },
    "zig-overlay_2": {
      "inputs": {
        "flake-compat": "flake-compat_2",
        "flake-utils": "flake-utils_3",
        "nixpkgs": [
          "zls",
          "nixpkgs"
        ]
>>>>>>> 2c178212
      },
      "locked": {
        "lastModified": 1760401936,
        "narHash": "sha256-/zj5GYO5PKhBWGzbHbqT+ehY8EghuABdQ2WGfCwZpCQ=",
        "owner": "mitchellh",
        "repo": "zig-overlay",
        "rev": "365085b6652259753b598d43b723858184980bbe",
        "type": "github"
      },
      "original": {
        "owner": "mitchellh",
        "repo": "zig-overlay",
        "type": "github"
      }
    },
    "zig-overlay_2": {
      "inputs": {
<<<<<<< HEAD
        "flake-compat": "flake-compat_2",
        "flake-utils": "flake-utils_3",
        "nixpkgs": [
          "zls",
          "nixpkgs"
        ]
=======
        "gitignore": "gitignore",
        "nixpkgs": "nixpkgs_3",
        "zig-overlay": "zig-overlay_2"
>>>>>>> 2c178212
      },
      "locked": {
        "lastModified": 1762907712,
        "narHash": "sha256-VNW/+VYIg6N4b9Iq+F0YZmm22n74IdFS7hsPLblWuOY=",
        "owner": "mitchellh",
        "repo": "zig-overlay",
        "rev": "d16453ee78765e49527c56d23386cead799b6b53",
        "type": "github"
      },
      "original": {
        "owner": "mitchellh",
        "repo": "zig-overlay",
        "type": "github"
      }
    },
    "zls": {
      "inputs": {
        "gitignore": "gitignore",
        "nixpkgs": "nixpkgs_3",
        "zig-overlay": "zig-overlay_2"
      },
      "locked": {
        "lastModified": 1761894307,
        "narHash": "sha256-crrxxlCPzJqEFEHyVHuX2PD1tX+sJBLwpjuXPBFj5TM=",
        "owner": "zigtools",
        "repo": "zls",
        "rev": "24f01e406dc211fbab71cfae25f17456962d4435",
        "type": "github"
      },
      "original": {
        "owner": "zigtools",
        "repo": "zls",
        "type": "github"
      }
    }
  },
  "root": "root",
  "version": 7
}<|MERGE_RESOLUTION|>--- conflicted
+++ resolved
@@ -55,37 +55,29 @@
         "systems": "systems_2"
       },
       "locked": {
-<<<<<<< HEAD
         "lastModified": 1731533236,
         "narHash": "sha256-l0KFg5HjrsfsO/JpG+r7fRrqm12kzFHyUHqHCVpMMbI=",
         "owner": "numtide",
         "repo": "flake-utils",
         "rev": "11707dc2f618dd54ca8739b309ec4fc024de578b",
-=======
+        "type": "github"
+      },
+      "original": {
+        "owner": "numtide",
+        "repo": "flake-utils",
+        "type": "github"
+      }
+    },
+    "flake-utils_3": {
+      "inputs": {
+        "systems": "systems_3"
+      },
+      "locked": {
         "lastModified": 1705309234,
         "narHash": "sha256-uNRRNRKmJyCRC/8y1RqBkqWBLM034y4qN7EprSdmgyA=",
         "owner": "numtide",
         "repo": "flake-utils",
         "rev": "1ef2e671c3b0c19053962c07dbda38332dcebf26",
->>>>>>> 2c178212
-        "type": "github"
-      },
-      "original": {
-        "owner": "numtide",
-        "repo": "flake-utils",
-        "type": "github"
-      }
-    },
-    "flake-utils_3": {
-      "inputs": {
-        "systems": "systems_3"
-      },
-      "locked": {
-        "lastModified": 1705309234,
-        "narHash": "sha256-uNRRNRKmJyCRC/8y1RqBkqWBLM034y4qN7EprSdmgyA=",
-        "owner": "numtide",
-        "repo": "flake-utils",
-        "rev": "1ef2e671c3b0c19053962c07dbda38332dcebf26",
         "type": "github"
       },
       "original": {
@@ -96,10 +88,7 @@
     },
     "gitignore": {
       "inputs": {
-        "nixpkgs": [
-          "zls",
-          "nixpkgs"
-        ]
+        "nixpkgs": ["zls", "nixpkgs"]
       },
       "locked": {
         "lastModified": 1709087332,
@@ -133,19 +122,11 @@
     },
     "nixpkgs_2": {
       "locked": {
-<<<<<<< HEAD
         "lastModified": 1720535198,
         "narHash": "sha256-zwVvxrdIzralnSbcpghA92tWu2DV2lwv89xZc8MTrbg=",
         "owner": "NixOS",
         "repo": "nixpkgs",
         "rev": "205fd4226592cc83fd4c0885a3e4c9c400efabb5",
-=======
-        "lastModified": 1708161998,
-        "narHash": "sha256-6KnemmUorCvlcAvGziFosAVkrlWZGIc6UNT9GUYr0jQ=",
-        "owner": "NixOS",
-        "repo": "nixpkgs",
-        "rev": "84d981bae8b5e783b3b548de505b22880559515f",
->>>>>>> 2c178212
         "type": "github"
       },
       "original": {
@@ -157,19 +138,11 @@
     },
     "nixpkgs_3": {
       "locked": {
-<<<<<<< HEAD
         "lastModified": 1762756533,
         "narHash": "sha256-HiRDeUOD1VLklHeOmaKDzf+8Hb7vSWPVFcWwaTrpm+U=",
         "owner": "NixOS",
         "repo": "nixpkgs",
         "rev": "c2448301fb856e351aab33e64c33a3fc8bcf637d",
-=======
-        "lastModified": 1760139962,
-        "narHash": "sha256-4xggC56Rub3WInz5eD7EZWXuLXpNvJiUPahGtMkwtuc=",
-        "owner": "NixOS",
-        "repo": "nixpkgs",
-        "rev": "7e297ddff44a3cc93673bb38d0374df8d0ad73e4",
->>>>>>> 2c178212
         "type": "github"
       },
       "original": {
@@ -237,15 +210,13 @@
         "flake-compat": "flake-compat",
         "flake-utils": "flake-utils_2",
         "nixpkgs": "nixpkgs_2"
-<<<<<<< HEAD
-=======
-      },
-      "locked": {
-        "lastModified": 1762690334,
-        "narHash": "sha256-XJx2QCEDBczJrChZIzVEZ7fskxB1OTUJVpM8mAOJXd8=",
-        "owner": "mitchellh",
-        "repo": "zig-overlay",
-        "rev": "1060a9b558f14b912ef443302b4bb3ea8f7672e4",
+      },
+      "locked": {
+        "lastModified": 1760401936,
+        "narHash": "sha256-/zj5GYO5PKhBWGzbHbqT+ehY8EghuABdQ2WGfCwZpCQ=",
+        "owner": "mitchellh",
+        "repo": "zig-overlay",
+        "rev": "365085b6652259753b598d43b723858184980bbe",
         "type": "github"
       },
       "original": {
@@ -258,40 +229,7 @@
       "inputs": {
         "flake-compat": "flake-compat_2",
         "flake-utils": "flake-utils_3",
-        "nixpkgs": [
-          "zls",
-          "nixpkgs"
-        ]
->>>>>>> 2c178212
-      },
-      "locked": {
-        "lastModified": 1760401936,
-        "narHash": "sha256-/zj5GYO5PKhBWGzbHbqT+ehY8EghuABdQ2WGfCwZpCQ=",
-        "owner": "mitchellh",
-        "repo": "zig-overlay",
-        "rev": "365085b6652259753b598d43b723858184980bbe",
-        "type": "github"
-      },
-      "original": {
-        "owner": "mitchellh",
-        "repo": "zig-overlay",
-        "type": "github"
-      }
-    },
-    "zig-overlay_2": {
-      "inputs": {
-<<<<<<< HEAD
-        "flake-compat": "flake-compat_2",
-        "flake-utils": "flake-utils_3",
-        "nixpkgs": [
-          "zls",
-          "nixpkgs"
-        ]
-=======
-        "gitignore": "gitignore",
-        "nixpkgs": "nixpkgs_3",
-        "zig-overlay": "zig-overlay_2"
->>>>>>> 2c178212
+        "nixpkgs": ["zls", "nixpkgs"]
       },
       "locked": {
         "lastModified": 1762907712,
